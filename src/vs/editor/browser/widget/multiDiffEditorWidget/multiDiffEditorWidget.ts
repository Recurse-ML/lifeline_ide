/*---------------------------------------------------------------------------------------------
 *  Copyright (c) Microsoft Corporation. All rights reserved.
 *  Licensed under the MIT License. See License.txt in the project root for license information.
 *--------------------------------------------------------------------------------------------*/

import { Dimension } from 'vs/base/browser/dom';
import { Disposable } from 'vs/base/common/lifecycle';
import { derived, derivedWithStore, observableValue, recomputeInitiallyAndOnChange } from 'vs/base/common/observable';
import { readHotReloadableExport } from 'vs/editor/browser/widget/diffEditor/utils';
import { IMultiDiffEditorModel } from 'vs/editor/browser/widget/multiDiffEditorWidget/model';
import { IMultiDiffEditorViewState, IMultiDiffResource, MultiDiffEditorWidgetImpl } from 'vs/editor/browser/widget/multiDiffEditorWidget/multiDiffEditorWidgetImpl';
import { MultiDiffEditorViewModel } from './multiDiffEditorViewModel';
import { IInstantiationService } from 'vs/platform/instantiation/common/instantiation';
import './colors';
import { DiffEditorItemTemplate } from 'vs/editor/browser/widget/multiDiffEditorWidget/diffEditorItemTemplate';
import { IWorkbenchUIElementFactory } from 'vs/editor/browser/widget/multiDiffEditorWidget/workbenchUIElementFactory';
import { Event } from 'vs/base/common/event';
import { URI } from 'vs/base/common/uri';
import { IDiffEditor } from 'vs/editor/common/editorCommon';
import { ICodeEditor } from 'vs/editor/browser/editorBrowser';
<<<<<<< HEAD
import { IRange } from 'vs/editor/common/core/range';
=======
import { DiffEditorWidget } from 'vs/editor/browser/widget/diffEditor/diffEditorWidget';
>>>>>>> b3b60681

export class MultiDiffEditorWidget extends Disposable {
	private readonly _dimension = observableValue<Dimension | undefined>(this, undefined);
	private readonly _viewModel = observableValue<MultiDiffEditorViewModel | undefined>(this, undefined);

	private readonly _widgetImpl = derivedWithStore(this, (reader, store) => {
		readHotReloadableExport(DiffEditorItemTemplate, reader);
		return store.add(this._instantiationService.createInstance((
			readHotReloadableExport(MultiDiffEditorWidgetImpl, reader)),
			this._element,
			this._dimension,
			this._viewModel,
			this._workbenchUIElementFactory,
		));
	});

	constructor(
		private readonly _element: HTMLElement,
		private readonly _workbenchUIElementFactory: IWorkbenchUIElementFactory,
		@IInstantiationService private readonly _instantiationService: IInstantiationService,
	) {
		super();

		this._register(recomputeInitiallyAndOnChange(this._widgetImpl));
	}

	public reveal(resource: IMultiDiffResource, range: IRange): void {
		this._widgetImpl.get().reveal(resource, range);
	}

	public createViewModel(model: IMultiDiffEditorModel): MultiDiffEditorViewModel {
		return new MultiDiffEditorViewModel(model, this._instantiationService);
	}

	public setViewModel(viewModel: MultiDiffEditorViewModel | undefined): void {
		this._viewModel.set(viewModel, undefined);
	}

	public layout(dimension: Dimension): void {
		this._dimension.set(dimension, undefined);
	}

	private readonly _activeControl = derived(this, (reader) => this._widgetImpl.read(reader).activeControl.read(reader));

	public getActiveControl(): DiffEditorWidget | undefined {
		return this._activeControl.get();
	}

	public readonly onDidChangeActiveControl = Event.fromObservableLight(this._activeControl);

	public getViewState(): IMultiDiffEditorViewState {
		return this._widgetImpl.get().getViewState();
	}

	public setViewState(viewState: IMultiDiffEditorViewState): void {
		this._widgetImpl.get().setViewState(viewState);
	}

	public tryGetCodeEditor(resource: URI): { diffEditor: IDiffEditor; editor: ICodeEditor } | undefined {
		return this._widgetImpl.get().tryGetCodeEditor(resource);
	}
}<|MERGE_RESOLUTION|>--- conflicted
+++ resolved
@@ -18,11 +18,8 @@
 import { URI } from 'vs/base/common/uri';
 import { IDiffEditor } from 'vs/editor/common/editorCommon';
 import { ICodeEditor } from 'vs/editor/browser/editorBrowser';
-<<<<<<< HEAD
 import { IRange } from 'vs/editor/common/core/range';
-=======
 import { DiffEditorWidget } from 'vs/editor/browser/widget/diffEditor/diffEditorWidget';
->>>>>>> b3b60681
 
 export class MultiDiffEditorWidget extends Disposable {
 	private readonly _dimension = observableValue<Dimension | undefined>(this, undefined);
